--- conflicted
+++ resolved
@@ -1,103 +1,99 @@
-﻿<?xml version="1.0" encoding="utf-8"?>
-<Project DefaultTargets="Build" ToolsVersion="4.0" xmlns="http://schemas.microsoft.com/developer/msbuild/2003">
-  <Import Project="$(MSBuildExtensionsPath)\$(MSBuildToolsVersion)\Microsoft.Common.props" Condition="Exists('$(MSBuildExtensionsPath)\$(MSBuildToolsVersion)\Microsoft.Common.props')" />
-  <PropertyGroup>
-    <Configuration Condition=" '$(Configuration)' == '' ">Debug</Configuration>
-    <Platform Condition=" '$(Platform)' == '' ">AnyCPU</Platform>
-    <ProjectGuid>{0264C321-34F4-46AF-819E-168D1E597232}</ProjectGuid>
-    <OutputType>Library</OutputType>
-    <RootNamespace>TensorFlowSharp</RootNamespace>
-    <AssemblyName>TensorFlowSharp</AssemblyName>
-    <TargetFrameworkVersion>v4.6.1</TargetFrameworkVersion>
-    <ReleaseVersion>0.2</ReleaseVersion>
-    <PackageId>TensorFlowSharp</PackageId>
-    <PackageVersion>1.5.0-pre1</PackageVersion>
-    <Authors>Miguel de Icaza</Authors>
-    <PackageLicenseUrl>https://github.com/migueldeicaza/TensorFlowSharp/blob/master/LICENSE</PackageLicenseUrl>
-    <PackageProjectUrl>https://github.com/migueldeicaza/TensorFlowSharp/</PackageProjectUrl>
-    <PackageTags>machine-learning, tensorflow, xamarin, c#, f#</PackageTags>
-    <Description>.NET Bindings for TensorFlow</Description>
-    <Owners>Miguel de Icaza</Owners>
-    <Summary>.NET API for TensorFlow, Google's Machine Intelligence framework</Summary>
-    <PackageReleaseNotes>Adds support for TensorFlor 1.5
-
-* This brings support for the TensorFlow 1.5 API
-* New transpose overload without explicit perm parameter (Cesar Souza)
-* New ReduceProd method (Cesar Souza)
-* Supports for TensorFlow.Cond (Cesar Souza)
-
-</PackageReleaseNotes>
-  </PropertyGroup>
-  <ItemGroup>
-    <_NativeFiles Include="..\native\*.*">
-      <InProject>false</InProject>
-    </_NativeFiles>
-    <PackageFile Include="@(_NativeFiles)">
-      <Kind>None</Kind>
-      <PackagePath>native\%(Filename)%(Extension)</PackagePath>
-    </PackageFile>
-    <PackageFile Include="TensorFlowSharp.targets">
-      <PackagePath>build\TensorFlowSharp.targets</PackagePath>
-    </PackageFile>
-  </ItemGroup>
-  <PropertyGroup Condition=" '$(Configuration)|$(Platform)' == 'Debug|AnyCPU' ">
-    <DebugSymbols>true</DebugSymbols>
-    <DebugType>full</DebugType>
-    <Optimize>false</Optimize>
-    <OutputPath>bin\Debug</OutputPath>
-    <DefineConstants>DEBUG</DefineConstants>
-    <ErrorReport>prompt</ErrorReport>
-    <WarningLevel>4</WarningLevel>
-    <DocumentationFile>bin\Debug\TensorFlowSharp.xml</DocumentationFile>
-    <ConsolePause>false</ConsolePause>
-    <AllowUnsafeBlocks>true</AllowUnsafeBlocks>
-    <PlatformTarget>x64</PlatformTarget>
-  </PropertyGroup>
-  <PropertyGroup Condition=" '$(Configuration)|$(Platform)' == 'Release|AnyCPU' ">
-    <Optimize>true</Optimize>
-    <OutputPath>bin\Release</OutputPath>
-    <ErrorReport>prompt</ErrorReport>
-    <WarningLevel>4</WarningLevel>
-    <ConsolePause>false</ConsolePause>
-    <AllowUnsafeBlocks>true</AllowUnsafeBlocks>
-    <PlatformTarget>x64</PlatformTarget>
-  </PropertyGroup>
-  <ItemGroup>
-    <Reference Include="System" />
-    <Reference Include="System.Numerics" />
-    <Reference Include="System.ValueTuple">
-      <HintPath>..\packages\System.ValueTuple.4.3.1\lib\netstandard1.0\System.ValueTuple.dll</HintPath>
-    </Reference>
-  </ItemGroup>
-  <ItemGroup>
-    <Compile Include="Queue.cs" />
-    <Compile Include="Tensorflow.cs" />
-    <Compile Include="Properties\AssemblyInfo.cs" />
-    <Compile Include="Operations.g.cs" />
-    <Compile Include="OperationsExtras.cs" />
-    <Compile Include="Buffer.cs" />
-    <Compile Include="Tensor.cs" />
-<<<<<<< HEAD
-    <Compile Include="Training\AggregationMethod.cs" />
-    <Compile Include="Training\GateGradients.cs" />
-    <Compile Include="Training\GradientDescentOptimizer.cs" />
-    <Compile Include="Training\GraphKey.cs" />
-    <Compile Include="Training\IOptimizableParameter.cs" />
-    <Compile Include="Training\Optimizer.cs" />
-    <Compile Include="Training\SGD.cs" />
-=======
-    <Compile Include="Variable.cs" />
->>>>>>> 2983c21e
-  </ItemGroup>
-  <ItemGroup>
-    <PackageReference Include="NuGet.Build.Packaging">
-      <Version>*</Version>
-      <PrivateAssets>all</PrivateAssets>
-    </PackageReference>
-    <PackageReference Include="System.ValueTuple">
-      <Version>4.3.1</Version>
-    </PackageReference>
-  </ItemGroup>
-  <ItemGroup />
-  <Import Project="$(MSBuildBinPath)\Microsoft.CSharp.targets" />
+﻿<?xml version="1.0" encoding="utf-8"?>
+<Project DefaultTargets="Build" ToolsVersion="4.0" xmlns="http://schemas.microsoft.com/developer/msbuild/2003">
+  <Import Project="$(MSBuildExtensionsPath)\$(MSBuildToolsVersion)\Microsoft.Common.props" Condition="Exists('$(MSBuildExtensionsPath)\$(MSBuildToolsVersion)\Microsoft.Common.props')" />
+  <PropertyGroup>
+    <Configuration Condition=" '$(Configuration)' == '' ">Debug</Configuration>
+    <Platform Condition=" '$(Platform)' == '' ">AnyCPU</Platform>
+    <ProjectGuid>{0264C321-34F4-46AF-819E-168D1E597232}</ProjectGuid>
+    <OutputType>Library</OutputType>
+    <RootNamespace>TensorFlowSharp</RootNamespace>
+    <AssemblyName>TensorFlowSharp</AssemblyName>
+    <TargetFrameworkVersion>v4.6.1</TargetFrameworkVersion>
+    <ReleaseVersion>0.2</ReleaseVersion>
+    <PackageId>TensorFlowSharp</PackageId>
+    <PackageVersion>1.5.0-pre1</PackageVersion>
+    <Authors>Miguel de Icaza</Authors>
+    <PackageLicenseUrl>https://github.com/migueldeicaza/TensorFlowSharp/blob/master/LICENSE</PackageLicenseUrl>
+    <PackageProjectUrl>https://github.com/migueldeicaza/TensorFlowSharp/</PackageProjectUrl>
+    <PackageTags>machine-learning, tensorflow, xamarin, c#, f#</PackageTags>
+    <Description>.NET Bindings for TensorFlow</Description>
+    <Owners>Miguel de Icaza</Owners>
+    <Summary>.NET API for TensorFlow, Google's Machine Intelligence framework</Summary>
+    <PackageReleaseNotes>Adds support for TensorFlor 1.5
+
+* This brings support for the TensorFlow 1.5 API
+* New transpose overload without explicit perm parameter (Cesar Souza)
+* New ReduceProd method (Cesar Souza)
+* Supports for TensorFlow.Cond (Cesar Souza)
+
+</PackageReleaseNotes>
+  </PropertyGroup>
+  <ItemGroup>
+    <_NativeFiles Include="..\native\*.*">
+      <InProject>false</InProject>
+    </_NativeFiles>
+    <PackageFile Include="@(_NativeFiles)">
+      <Kind>None</Kind>
+      <PackagePath>native\%(Filename)%(Extension)</PackagePath>
+    </PackageFile>
+    <PackageFile Include="TensorFlowSharp.targets">
+      <PackagePath>build\TensorFlowSharp.targets</PackagePath>
+    </PackageFile>
+  </ItemGroup>
+  <PropertyGroup Condition=" '$(Configuration)|$(Platform)' == 'Debug|AnyCPU' ">
+    <DebugSymbols>true</DebugSymbols>
+    <DebugType>full</DebugType>
+    <Optimize>false</Optimize>
+    <OutputPath>bin\Debug</OutputPath>
+    <DefineConstants>DEBUG</DefineConstants>
+    <ErrorReport>prompt</ErrorReport>
+    <WarningLevel>4</WarningLevel>
+    <DocumentationFile>bin\Debug\TensorFlowSharp.xml</DocumentationFile>
+    <ConsolePause>false</ConsolePause>
+    <AllowUnsafeBlocks>true</AllowUnsafeBlocks>
+    <PlatformTarget>x64</PlatformTarget>
+  </PropertyGroup>
+  <PropertyGroup Condition=" '$(Configuration)|$(Platform)' == 'Release|AnyCPU' ">
+    <Optimize>true</Optimize>
+    <OutputPath>bin\Release</OutputPath>
+    <ErrorReport>prompt</ErrorReport>
+    <WarningLevel>4</WarningLevel>
+    <ConsolePause>false</ConsolePause>
+    <AllowUnsafeBlocks>true</AllowUnsafeBlocks>
+    <PlatformTarget>x64</PlatformTarget>
+  </PropertyGroup>
+  <ItemGroup>
+    <Reference Include="System" />
+    <Reference Include="System.Numerics" />
+    <Reference Include="System.ValueTuple">
+      <HintPath>..\packages\System.ValueTuple.4.3.1\lib\netstandard1.0\System.ValueTuple.dll</HintPath>
+    </Reference>
+  </ItemGroup>
+  <ItemGroup>
+    <Compile Include="Queue.cs" />
+    <Compile Include="Tensorflow.cs" />
+    <Compile Include="Properties\AssemblyInfo.cs" />
+    <Compile Include="Operations.g.cs" />
+    <Compile Include="OperationsExtras.cs" />
+    <Compile Include="Buffer.cs" />
+    <Compile Include="Tensor.cs" />
+    <Compile Include="Variable.cs" />
+    <Compile Include="Training\AggregationMethod.cs" />
+    <Compile Include="Training\GateGradients.cs" />
+    <Compile Include="Training\GradientDescentOptimizer.cs" />
+    <Compile Include="Training\GraphKey.cs" />
+    <Compile Include="Training\IOptimizableParameter.cs" />
+    <Compile Include="Training\Optimizer.cs" />
+    <Compile Include="Training\SGD.cs" />
+  </ItemGroup>
+  <ItemGroup>
+    <PackageReference Include="NuGet.Build.Packaging">
+      <Version>*</Version>
+      <PrivateAssets>all</PrivateAssets>
+    </PackageReference>
+    <PackageReference Include="System.ValueTuple">
+      <Version>4.3.1</Version>
+    </PackageReference>
+  </ItemGroup>
+  <Import Project="$(MSBuildBinPath)\Microsoft.CSharp.targets" />
 </Project>